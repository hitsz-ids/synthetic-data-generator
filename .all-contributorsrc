--- conflicted
+++ resolved
@@ -55,17 +55,20 @@
       ]
     },
     {
-<<<<<<< HEAD
+
       "login": "Femi-lawal",
       "name": "Oluwafemi Lawal",
       "avatar_url": "https://avatars.githubusercontent.com/u/33192240?v=4",
       "profile": "http://femilawal.com",
-=======
+      "contributions": [
+        "code"
+       ]
+      },
+      {
       "login": "iokk3732",
       "name": "iokk3732",
       "avatar_url": "https://avatars.githubusercontent.com/u/141700052?v=4",
       "profile": "https://github.com/iokk3732",
->>>>>>> 4046b2d9
       "contributions": [
         "code"
       ]
