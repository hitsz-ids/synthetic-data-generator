--- conflicted
+++ resolved
@@ -435,14 +435,9 @@
             self._num_rows = 0 if pd.isna(num_rows) else max(0, int(round(num_rows)))
 
         if parameters:
-<<<<<<< HEAD
-            parameters = self._rebuild_gaussian_copula(parameters)
+            parameters = self.rebuild_gaussian_copula(parameters)
             self._model = multivariate.GaussianMultivariate.from_dict(parameters)
 
     def get_metadata(self):
         """Return the ``SingleTableMetadata`` for this synthesizer."""
-        return self.metadata
-=======
-            parameters = self.rebuild_gaussian_copula(parameters)
-            self._model = multivariate.GaussianMultivariate.from_dict(parameters)
->>>>>>> a8ea428a
+        return self.metadata