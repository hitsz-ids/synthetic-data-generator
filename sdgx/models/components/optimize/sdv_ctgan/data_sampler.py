--- conflicted
+++ resolved
@@ -3,11 +3,7 @@
 from __future__ import annotations
 
 import numpy as np
-<<<<<<< HEAD
-from tqdm import notebook as tqdm
-=======
 from tqdm import autonotebook as tqdm
->>>>>>> 0fc9ea29
 
 from sdgx.models.components.optimize.ndarray_loader import NDArrayLoader
 
@@ -71,11 +67,7 @@
                 ed = st + span_info.dim
                 category_freq = np.sum(data[:, st:ed], axis=0)
                 if log_frequency:
-                    try:
-                        category_freq = np.log(category_freq + 1)
-                    except RuntimeWarning as e:
-                        # print(category_freq.min())
-                        raise e
+                    category_freq = np.log(category_freq + 1)
                 category_prob = category_freq / np.sum(category_freq)
                 self._discrete_column_category_prob[current_id, : span_info.dim] = category_prob
                 self._discrete_column_cond_st[current_id] = current_cond_st
@@ -125,11 +117,7 @@
 
         cond = np.zeros((batch, self._n_categories), dtype="float32")
 
-<<<<<<< HEAD
-        for i in tqdm.tqdm(range(batch)):
-=======
         for i in tqdm.tqdm(range(batch), desc="Sampling in batch", delay=3, leave=False):
->>>>>>> 0fc9ea29
             row_idx = np.random.randint(0, len(self._data))
             col_idx = np.random.randint(0, self._n_discrete_columns)
             matrix_st = self._discrete_column_matrix_st[col_idx]
