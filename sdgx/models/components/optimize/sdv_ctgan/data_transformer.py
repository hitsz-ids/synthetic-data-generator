"""DataTransformer module."""

from __future__ import annotations

from collections import namedtuple

import os
import numpy as np
import pandas as pd
from joblib import Parallel, delayed

from sdgx.data_loader import DataLoader
from sdgx.log import logger
from sdgx.models.components.optimize.ndarray_loader import NDArrayLoader
from sdgx.models.components.sdv_rdt.transformers import (
    ClusterBasedNormalizer,
    OneHotEncoder,
)

SpanInfo = namedtuple("SpanInfo", ["dim", "activation_fn"])
ColumnTransformInfo = namedtuple(
    "ColumnTransformInfo",
    ["column_name", "column_type", "transform", "output_info", "output_dimensions"],
)


class DataTransformer(object):
    """Data Transformer.

    Model continuous columns with a BayesianGMM and normalized to a scalar [0, 1] and a vector.
    Discrete columns are encoded using a scikit-learn OneHotEncoder.
    """

    def __init__(self, max_clusters=10, weight_threshold=0.005):
        """Create a data transformer.

        Args:
            max_clusters (int):
                Maximum number of Gaussian distributions in Bayesian GMM.
            weight_threshold (float):
                Weight threshold for a Gaussian distribution to be kept.
        """
        self._max_clusters = max_clusters
        self._weight_threshold = weight_threshold

    def _fit_continuous(self, data):
        """Train Bayesian GMM for continuous columns.

        Args:
            data (pd.DataFrame):
                A dataframe containing a column.

        Returns:
            namedtuple:
                A ``ColumnTransformInfo`` object.
        """
        column_name = data.columns[0]
        gm = ClusterBasedNormalizer(model_missing_values=True, max_clusters=min(len(data), 10))
        gm.fit(data, column_name)
        num_components = sum(gm.valid_component_indicator)

        return ColumnTransformInfo(
            column_name=column_name,
            column_type="continuous",
            transform=gm,
            output_info=[SpanInfo(1, "tanh"), SpanInfo(num_components, "softmax")],
            output_dimensions=1 + num_components,
        )

    def _fit_discrete(self, data):
        """Fit one hot encoder for discrete column.

        Args:
            data (pd.DataFrame):
                A dataframe containing a column.

        Returns:
            namedtuple:
                A ``ColumnTransformInfo`` object.
        """
        column_name = data.columns[0]
        ohe = OneHotEncoder()
        ohe.fit(data, column_name)
        num_categories = len(ohe.dummies)

        return ColumnTransformInfo(
            column_name=column_name,
            column_type="discrete",
            transform=ohe,
            output_info=[SpanInfo(num_categories, "softmax")],
            output_dimensions=num_categories,
        )

    def fit(self, data_loader: DataLoader, discrete_columns=()):
        """Fit the ``DataTransformer``.

        Fits a ``ClusterBasedNormalizer`` for continuous columns and a
        ``OneHotEncoder`` for discrete columns.

        This step also counts the #columns in matrix data and span information.
        """
        self.output_info_list = []
        self.output_dimensions = 0
        self.dataframe = True

        self._column_raw_dtypes = data_loader[: data_loader.chunksize].infer_objects().dtypes
        self._column_transform_info_list = []
        for column_name in data_loader.columns():
            if column_name in discrete_columns:
                logger.debug(f"Fitting discrete column {column_name}...")
                column_transform_info = self._fit_discrete(data_loader[[column_name]])
            else:
                logger.debug(f"Fitting continuous column {column_name}...")
                column_transform_info = self._fit_continuous(data_loader[[column_name]])

            self.output_info_list.append(column_transform_info.output_info)
            self.output_dimensions += column_transform_info.output_dimensions
            self._column_transform_info_list.append(column_transform_info)

    def _transform_continuous(self, column_transform_info, data):
        logger.debug(f"Transforming continuous column {column_transform_info.column_name}...")
        column_name = data.columns[0]
        data[column_name] = data[column_name].to_numpy().flatten()
        gm = column_transform_info.transform
        transformed = gm.transform(data)

        #  Converts the transformed data to the appropriate output format.
        #  The first column (ending in '.normalized') stays the same,
        #  but the lable encoded column (ending in '.component') is one hot encoded.
        output = np.zeros((len(transformed), column_transform_info.output_dimensions))
        output[:, 0] = transformed[f"{column_name}.normalized"].to_numpy()
        index = transformed[f"{column_name}.component"].to_numpy().astype(int)
        output[np.arange(index.size), index + 1] = 1.0

        return output

    def _transform_discrete(self, column_transform_info, data):
        logger.debug(f"Transforming discrete column {column_transform_info.column_name}...")
        ohe = column_transform_info.transform
        return ohe.transform(data).to_numpy()

    def _synchronous_transform(self, raw_data, column_transform_info_list, output_path:str, output_type: str) -> NDArrayLoader:
        """Take a Pandas DataFrame and transform columns synchronous.

        Outputs a list with Numpy arrays.
        """
        print("inside synchronous transform function")
        loader = NDArrayLoader()
        for column_transform_info in column_transform_info_list:
            column_name = column_transform_info.column_name
            data = raw_data[[column_name]]
            if column_transform_info.column_type == "continuous":
                loader.store(self._transform_continuous(column_transform_info, data).astype(float))
            else:
                loader.store(self._transform_discrete(column_transform_info, data).astype(float))

<<<<<<< HEAD
        # Saving transformed data into an npz file
        if output_type == "npz":
            print(f"Saving zipped transformed data to {output_path}\\all_transformed_data.npz")
            all_transformed_data = loader.get_all()
            np.savez(os.path.join(output_path, "all_transformed_data.npz"), all_transformed_data)
=======
        # issue 33
        self._output_column_data(loader, "output.npz", "npz")
>>>>>>> a0871653

        return loader

    def _output_column_data(self, loader, output_path, output_type):
        if output_type == "npz":
            try:
                print(f"saving output file {output_path}")
                all_data = loader.get_all()
                np.savez(output_path, *all_data)
                print("output file saved successfully")
            except Exception as e:
                print(f"error saving file {e}")
        else:
            print("output type is not properly selected")

        self._demonstrate_issue_33(output_path)

    def _demonstrate_issue_33(self, output_path):
        npz_data = np.load(output_path)
        print(f"demonstrating npz file save:\n")
        count = 0
        for key in npz_data.keys():
            count += 1
            print(f"key: {key}\ndata: {npz_data[key]}")
            if count == 100:
                break

    def _parallel_transform(self, raw_data, column_transform_info_list) -> NDArrayLoader:
        """Take a Pandas DataFrame and transform columns in parallel.

        Outputs a list with Numpy arrays.
        """
        processes = []
        for column_transform_info in column_transform_info_list:
            column_name = column_transform_info.column_name
            data = raw_data[[column_name]]
            process = None
            if column_transform_info.column_type == "continuous":
                process = delayed(self._transform_continuous)(column_transform_info, data)
            else:
                process = delayed(self._transform_discrete)(column_transform_info, data)
            processes.append(process)
        try:
            # For Future versions of joblib
            p = Parallel(n_jobs=-1, return_as="generator_unordered")
            logger.warning("Using generator_unordered in joblib, time to remove this exception!")
        except ValueError:
            p = Parallel(n_jobs=-1, return_as="generator")

        loader = NDArrayLoader()
        for ndarray in p(processes):
            loader.store(ndarray.astype(float))

        # issue 33
        self._output_column_data(loader, "output.npz", "npz")

        return loader

    def transform(self, dataloader: DataLoader) -> NDArrayLoader:
        """Take raw data and output a matrix data."""

        # Only use parallelization with larger data sizes.
        # Otherwise, the transformation will be slower.
<<<<<<< HEAD

=======
        print("inside transform function")
>>>>>>> a0871653
        if dataloader.shape[0] < 500:
            output_path = input("Please provide a path to save the transformed data: (eg. C\\Users\\User\\Dekstop) ")
            loader = self._synchronous_transform(dataloader, self._column_transform_info_list,
                                                 output_path,
                                                 "npz")

        else:
            loader = self._parallel_transform(dataloader, self._column_transform_info_list)

        return loader

    def _inverse_transform_continuous(self, column_transform_info, column_data, sigmas, st):
        gm = column_transform_info.transform
        data = pd.DataFrame(column_data[:, :2], columns=list(gm.get_output_sdtypes()))
        data.iloc[:, 1] = np.argmax(column_data[:, 1:], axis=1)
        if sigmas is not None:
            selected_normalized_value = np.random.normal(data.iloc[:, 0], sigmas[st])
            data.iloc[:, 0] = selected_normalized_value

        return gm.reverse_transform(data)

    def _inverse_transform_discrete(self, column_transform_info, column_data):
        ohe = column_transform_info.transform
        data = pd.DataFrame(column_data, columns=list(ohe.get_output_sdtypes()))
        return ohe.reverse_transform(data)[column_transform_info.column_name]

    def inverse_transform(self, data, sigmas=None):
        """Take matrix data and output raw data.

        Output uses the same type as input to the transform function.
        Either np array or pd dataframe.
        """
        st = 0
        recovered_column_data_list = []
        column_names = []
        for column_transform_info in self._column_transform_info_list:
            dim = column_transform_info.output_dimensions
            column_data = data[:, st : st + dim]
            if column_transform_info.column_type == "continuous":
                recovered_column_data = self._inverse_transform_continuous(
                    column_transform_info, column_data, sigmas, st
                )
            else:
                recovered_column_data = self._inverse_transform_discrete(
                    column_transform_info, column_data
                )

            recovered_column_data_list.append(recovered_column_data)
            column_names.append(column_transform_info.column_name)
            st += dim

        recovered_data = np.column_stack(recovered_column_data_list)
        recovered_data = pd.DataFrame(recovered_data, columns=column_names).astype(
            self._column_raw_dtypes
        )
        if not self.dataframe:
            recovered_data = recovered_data.to_numpy()

        return recovered_data

    def convert_column_name_value_to_id(self, column_name, value):
        """Get the ids of the given `column_name`."""
        discrete_counter = 0
        column_id = 0
        for column_transform_info in self._column_transform_info_list:
            if column_transform_info.column_name == column_name:
                break
            if column_transform_info.column_type == "discrete":
                discrete_counter += 1

            column_id += 1

        else:
            raise ValueError(f"The column_name `{column_name}` doesn't exist in the data.")

        ohe = column_transform_info.transform
        data = pd.DataFrame([value], columns=[column_transform_info.column_name])
        one_hot = ohe.transform(data).to_numpy()[0]
        if sum(one_hot) == 0:
            raise ValueError(f"The value `{value}` doesn't exist in the column `{column_name}`.")

        return {
            "discrete_column_id": discrete_counter,
            "column_id": column_id,
            "value_id": np.argmax(one_hot),
        }<|MERGE_RESOLUTION|>--- conflicted
+++ resolved
@@ -4,7 +4,6 @@
 
 from collections import namedtuple
 
-import os
 import numpy as np
 import pandas as pd
 from joblib import Parallel, delayed
@@ -139,7 +138,7 @@
         ohe = column_transform_info.transform
         return ohe.transform(data).to_numpy()
 
-    def _synchronous_transform(self, raw_data, column_transform_info_list, output_path:str, output_type: str) -> NDArrayLoader:
+    def _synchronous_transform(self, raw_data, column_transform_info_list) -> NDArrayLoader:
         """Take a Pandas DataFrame and transform columns synchronous.
 
         Outputs a list with Numpy arrays.
@@ -154,16 +153,8 @@
             else:
                 loader.store(self._transform_discrete(column_transform_info, data).astype(float))
 
-<<<<<<< HEAD
-        # Saving transformed data into an npz file
-        if output_type == "npz":
-            print(f"Saving zipped transformed data to {output_path}\\all_transformed_data.npz")
-            all_transformed_data = loader.get_all()
-            np.savez(os.path.join(output_path, "all_transformed_data.npz"), all_transformed_data)
-=======
         # issue 33
         self._output_column_data(loader, "output.npz", "npz")
->>>>>>> a0871653
 
         return loader
 
@@ -227,17 +218,9 @@
 
         # Only use parallelization with larger data sizes.
         # Otherwise, the transformation will be slower.
-<<<<<<< HEAD
-
-=======
         print("inside transform function")
->>>>>>> a0871653
         if dataloader.shape[0] < 500:
-            output_path = input("Please provide a path to save the transformed data: (eg. C\\Users\\User\\Dekstop) ")
-            loader = self._synchronous_transform(dataloader, self._column_transform_info_list,
-                                                 output_path,
-                                                 "npz")
-
+            loader = self._synchronous_transform(dataloader, self._column_transform_info_list)
         else:
             loader = self._parallel_transform(dataloader, self._column_transform_info_list)
 
