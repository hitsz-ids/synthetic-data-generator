"""DataTransformer module."""

from __future__ import annotations

from collections import namedtuple

import numpy as np
import pandas as pd
from tqdm import notebook as tqdm
from joblib import Parallel, delayed
from tqdm import autonotebook as tqdm

from sdgx.data_loader import DataLoader
from sdgx.models.components.optimize.ndarray_loader import NDArrayLoader
from sdgx.models.components.sdv_rdt.transformers import (
    ClusterBasedNormalizer,
    OneHotEncoder,
)
from sdgx.models.components.sdv_rdt.transformers.categorical import LabelEncoder
from sdgx.utils import logger

SpanInfo = namedtuple("SpanInfo", ["dim", "activation_fn"])
ColumnTransformInfo = namedtuple(
    "ColumnTransformInfo",
    ["column_name", "column_type", "transform", "output_info", "output_dimensions"],
)


class DataTransformer(object):
    """Data Transformer.

    Model continuous columns with a BayesianGMM and normalized to a scalar [0, 1] and a vector.
    Discrete columns are encoded using a scikit-learn OneHotEncoder.
    """

    def __init__(self, max_clusters=10, weight_threshold=0.005, metadata=None):
        """Create a data transformer.

        Args:
            max_clusters (int):
                Maximum number of Gaussian distributions in Bayesian GMM.
            weight_threshold (float):
                Weight threshold for a Gaussian distribution to be kept.
        """
        self.metadata = metadata
        self._max_clusters = max_clusters
        self._weight_threshold = weight_threshold

    def _fit_continuous(self, data):
        """Train Bayesian GMM for continuous columns.

        Args:
            data (pd.DataFrame):
                A dataframe containing a column.

        Returns:
            namedtuple:
                A ``ColumnTransformInfo`` object.
        """
        column_name = data.columns[0]
        gm = ClusterBasedNormalizer(model_missing_values=True, max_clusters=min(len(data), 10))
        gm.fit(data, column_name)
        num_components = sum(gm.valid_component_indicator)

        return ColumnTransformInfo(
            column_name=column_name,
            column_type="continuous",
            transform=gm,
            output_info=[SpanInfo(1, "tanh"), SpanInfo(num_components, "softmax")],  # 贝叶斯gmm，多个正态分布，选择一个
            output_dimensions=1 + num_components,
        )

    def _fit_discrete(self, data, encoder="onehot"):
        """Fit one hot encoder for discrete column.

        Args:
            data (pd.DataFrame):
                A dataframe containing a column.

        Returns:
            namedtuple:
                A ``ColumnTransformInfo`` object.
        """
        column_name = data.columns[0]

        #
        ohe = OneHotEncoder()  # LabelEncoder(order_by="alphabetical")  # OneHotEncoder()
        ohe.fit(data, column_name)
        num_categories = len(ohe.dummies)  # 1  # len(ohe.categories_to_values)  # len(ohe.dummies)
        activate_fn = "softmax"
        if encoder == 'onehot':
            # 阈值
            pass
        elif encoder == 'label' and num_categories > 100:
            ohe = LabelEncoder(order_by="alphabetical")
            ohe.fit(data, column_name)
            num_categories = 1  # len(ohe.categories_to_values)  # len(ohe.dummies)
            activate_fn = "liner"
        else:
            pass
            # raise ValueError("column encoder must be either 'onehot'(default) or 'label'")

        return ColumnTransformInfo(
            column_name=column_name,
            column_type="discrete",  # if activate_fn == "softmax" else "continuous",
            transform=ohe,
            output_info=[SpanInfo(num_categories, activate_fn)],
            output_dimensions=num_categories,
        )

    def fit(self, data_loader: DataLoader, discrete_columns=()):
        """Fit the ``DataTransformer``.

        Fits a ``ClusterBasedNormalizer`` for continuous columns and a
        ``OneHotEncoder`` for discrete columns.

        This step also counts the #columns in matrix data and span information.
        """
        self.output_info_list = []
        self.output_dimensions = 0
        self.dataframe = True

        self._column_raw_dtypes = data_loader[: data_loader.chunksize].infer_objects().dtypes
        self._column_transform_info_list = []
<<<<<<< HEAD
        for column_name in tqdm.tqdm(data_loader.columns(), desc="Preparing data"):
=======
        for column_name in tqdm.tqdm(data_loader.columns(), desc="Preparing data", delay=3):
>>>>>>> 0fc9ea29
            if column_name in discrete_columns:
                #  or column_name in self.metadata.label_columns
                logger.debug(f"Fitting discrete column {column_name}...")

                column_transform_info = self._fit_discrete(data_loader[[column_name]], self.metadata.column_encoder[
                    column_name] if column_name in self.metadata.column_encoder else 'onehot')
            else:
                logger.debug(f"Fitting continuous column {column_name}...")
                column_transform_info = self._fit_continuous(data_loader[[column_name]])

            self.output_info_list.append(column_transform_info.output_info)
            self.output_dimensions += column_transform_info.output_dimensions
            self._column_transform_info_list.append(column_transform_info)

    def get_column_transform_info_list(self):
        return self._column_transform_info_list

    def _transform_continuous(self, column_transform_info, data):
        logger.debug(f"Transforming continuous column {column_transform_info.column_name}...")
        column_name = data.columns[0]
        data[column_name] = data[column_name].to_numpy().flatten()
        gm = column_transform_info.transform
        transformed = gm.transform(data)

        #  Converts the transformed data to the appropriate output format.
        #  The first column (ending in '.normalized') stays the same,
        #  but the lable encoded column (ending in '.component') is one hot encoded.
        output = np.zeros((len(transformed), column_transform_info.output_dimensions))
        output[:, 0] = transformed[f"{column_name}.normalized"].to_numpy()
        index = transformed[f"{column_name}.component"].to_numpy().astype(int)
        output[np.arange(index.size), index + 1] = 1.0

        return output

    def _transform_discrete(self, column_transform_info, data):
        logger.debug(f"Transforming discrete column {column_transform_info.column_name}...")
        ohe = column_transform_info.transform
        return ohe.transform(data).to_numpy()

    def _synchronous_transform(self, raw_data, column_transform_info_list) -> NDArrayLoader:
        """Take a Pandas DataFrame and transform columns synchronous.

        Outputs a list with Numpy arrays.
        """
        loader = NDArrayLoader()
        for column_transform_info in column_transform_info_list:
            column_name = column_transform_info.column_name
            data = raw_data[[column_name]]
            if column_transform_info.column_type == "continuous":
                loader.store(self._transform_continuous(column_transform_info, data).astype(float))
            else:
                loader.store(self._transform_discrete(column_transform_info, data).astype(float))

        return loader

    def _parallel_transform(self, raw_data, column_transform_info_list) -> NDArrayLoader:
        """Take a Pandas DataFrame and transform columns in parallel.

        Outputs a list with Numpy arrays.
        """
        processes = []
        for column_transform_info in column_transform_info_list:
            column_name = column_transform_info.column_name
            data = raw_data[[column_name]]
            process = None
            if column_transform_info.column_type == "continuous":
                process = delayed(self._transform_continuous)(column_transform_info, data)
            else:
                process = delayed(self._transform_discrete)(column_transform_info, data)
            processes.append(process)

<<<<<<< HEAD
        ## 这里有bug
        # try:
        #     # For Future versions of joblib
        #     p = Parallel(n_jobs=-1, return_as="generator_unordered")
        #     logger.warning("Using generator_unordered in joblib, time to remove this exception!")
        # except ValueError:
        p = Parallel(n_jobs=-1, return_as="generator")

        loader = NDArrayLoader()
        for ndarray in tqdm.tqdm(p(processes), desc="Transforming data", total=len(processes)):
=======
        p = Parallel(n_jobs=-1, return_as="generator")

        loader = NDArrayLoader()
        for ndarray in tqdm.tqdm(
            p(processes), desc="Transforming data", total=len(processes), delay=3
        ):
>>>>>>> 0fc9ea29
            loader.store(ndarray.astype(float))
        return loader

    def transform(self, dataloader: DataLoader) -> NDArrayLoader:
        """Take raw data and output a matrix data."""

        # Only use parallelization with larger data sizes.
        # Otherwise, the transformation will be slower.
        if dataloader.shape[0] < 500:
            loader = self._synchronous_transform(dataloader, self._column_transform_info_list)
        else:
            loader = self._parallel_transform(dataloader, self._column_transform_info_list)

        return loader

    def _inverse_transform_continuous(self, column_transform_info, column_data, sigmas, st):
        gm = column_transform_info.transform
        data = pd.DataFrame(column_data[:, :2], columns=list(gm.get_output_sdtypes()))
        data = data.astype(float)
        data.iloc[:, 1] = np.argmax(column_data[:, 1:], axis=1)
        if sigmas is not None:
            selected_normalized_value = np.random.normal(data.iloc[:, 0], sigmas[st])
            data.iloc[:, 0] = selected_normalized_value

        return gm.reverse_transform(data)

    def _inverse_transform_discrete(self, column_transform_info, column_data):
        ohe = column_transform_info.transform
        data = pd.DataFrame(column_data, columns=list(ohe.get_output_sdtypes()))
        return ohe.reverse_transform(data)[column_transform_info.column_name]

    def inverse_transform(self, data, sigmas=None):
        """Take matrix data and output raw data.

        Output uses the same type as input to the transform function.
        Either np array or pd dataframe.
        """
        st = 0
        recovered_column_data_list = []
        column_names = []
<<<<<<< HEAD
        for column_transform_info in tqdm.tqdm(self._column_transform_info_list, desc="Inverse transforming"):
=======
        for column_transform_info in tqdm.tqdm(
            self._column_transform_info_list, desc="Inverse transforming", delay=3
        ):
>>>>>>> 0fc9ea29
            dim = column_transform_info.output_dimensions
            column_data = data[:, st: st + dim]
            if column_transform_info.column_type == "continuous":
                recovered_column_data = self._inverse_transform_continuous(
                    column_transform_info, column_data, sigmas, st
                )
            else:
                recovered_column_data = self._inverse_transform_discrete(
                    column_transform_info, column_data
                )

            recovered_column_data_list.append(recovered_column_data)
            column_names.append(column_transform_info.column_name)
            st += dim

        recovered_data = np.column_stack(recovered_column_data_list)
        recovered_data = pd.DataFrame(recovered_data, columns=column_names).astype(
            self._column_raw_dtypes
        )
        if not self.dataframe:
            recovered_data = recovered_data.to_numpy()

        return recovered_data

    def convert_column_name_value_to_id(self, column_name, value):
        """Get the ids of the given `column_name`."""
        discrete_counter = 0
        column_id = 0
        for column_transform_info in self._column_transform_info_list:
            if column_transform_info.column_name == column_name:
                break
            if column_transform_info.column_type == "discrete":
                discrete_counter += 1

            column_id += 1

        else:
            raise ValueError(f"The column_name `{column_name}` doesn't exist in the data.")

        ohe = column_transform_info.transform
        data = pd.DataFrame([value], columns=[column_transform_info.column_name])
        one_hot = ohe.transform(data).to_numpy()[0]
        if sum(one_hot) == 0:
            raise ValueError(f"The value `{value}` doesn't exist in the column `{column_name}`.")

        return {
            "discrete_column_id": discrete_counter,
            "column_id": column_id,
            "value_id": np.argmax(one_hot),
        }<|MERGE_RESOLUTION|>--- conflicted
+++ resolved
@@ -6,7 +6,6 @@
 
 import numpy as np
 import pandas as pd
-from tqdm import notebook as tqdm
 from joblib import Parallel, delayed
 from tqdm import autonotebook as tqdm
 
@@ -122,11 +121,7 @@
 
         self._column_raw_dtypes = data_loader[: data_loader.chunksize].infer_objects().dtypes
         self._column_transform_info_list = []
-<<<<<<< HEAD
-        for column_name in tqdm.tqdm(data_loader.columns(), desc="Preparing data"):
-=======
         for column_name in tqdm.tqdm(data_loader.columns(), desc="Preparing data", delay=3):
->>>>>>> 0fc9ea29
             if column_name in discrete_columns:
                 #  or column_name in self.metadata.label_columns
                 logger.debug(f"Fitting discrete column {column_name}...")
@@ -198,25 +193,12 @@
                 process = delayed(self._transform_discrete)(column_transform_info, data)
             processes.append(process)
 
-<<<<<<< HEAD
-        ## 这里有bug
-        # try:
-        #     # For Future versions of joblib
-        #     p = Parallel(n_jobs=-1, return_as="generator_unordered")
-        #     logger.warning("Using generator_unordered in joblib, time to remove this exception!")
-        # except ValueError:
-        p = Parallel(n_jobs=-1, return_as="generator")
-
-        loader = NDArrayLoader()
-        for ndarray in tqdm.tqdm(p(processes), desc="Transforming data", total=len(processes)):
-=======
         p = Parallel(n_jobs=-1, return_as="generator")
 
         loader = NDArrayLoader()
         for ndarray in tqdm.tqdm(
             p(processes), desc="Transforming data", total=len(processes), delay=3
         ):
->>>>>>> 0fc9ea29
             loader.store(ndarray.astype(float))
         return loader
 
@@ -257,15 +239,11 @@
         st = 0
         recovered_column_data_list = []
         column_names = []
-<<<<<<< HEAD
-        for column_transform_info in tqdm.tqdm(self._column_transform_info_list, desc="Inverse transforming"):
-=======
         for column_transform_info in tqdm.tqdm(
             self._column_transform_info_list, desc="Inverse transforming", delay=3
         ):
->>>>>>> 0fc9ea29
             dim = column_transform_info.output_dimensions
-            column_data = data[:, st: st + dim]
+            column_data = data[:, st : st + dim]
             if column_transform_info.column_type == "continuous":
                 recovered_column_data = self._inverse_transform_continuous(
                     column_transform_info, column_data, sigmas, st
