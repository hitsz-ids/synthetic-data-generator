"""DataTransformer module."""

from __future__ import annotations

from collections import namedtuple

import numpy as np
import pandas as pd
from joblib import Parallel, delayed
from tqdm import autonotebook as tqdm

from sdgx.data_connectors.dataframe_connector import DataFrameConnector
from sdgx.data_loader import DataLoader
from sdgx.data_models.metadata import CategoricalEncoderType, Metadata
from sdgx.models.components.optimize.ndarray_loader import NDArrayLoader
from sdgx.models.components.sdv_rdt.transformers import (
    ClusterBasedNormalizer,
    OneHotEncoder,
)
from sdgx.models.components.sdv_rdt.transformers.categorical import (
    LabelEncoder,
    NormalizedLabelEncoder,
)
from sdgx.utils import logger

SpanInfo = namedtuple("SpanInfo", ["dim", "activation_fn"])
ColumnTransformInfo = namedtuple(
    "ColumnTransformInfo",
    ["column_name", "column_type", "transform", "output_info", "output_dimensions"],
)


class DataTransformer(object):
    """Data Transformer.

    Model continuous columns with a BayesianGMM and normalized to a scalar [0, 1] and a vector.
    Discrete columns are encoded using a scikit-learn OneHotEncoder.
    """

    def __init__(self, max_clusters=10, weight_threshold=0.005, metadata=None):
        """Create a data transformer.

        Args:
            max_clusters (int):
                Maximum number of Gaussian distributions in Bayesian GMM.
            weight_threshold (float):
                Weight threshold for a Gaussian distribution to be kept.
        """
        self.metadata: Metadata = metadata
        self._max_clusters = max_clusters
        self._weight_threshold = weight_threshold

    def _fit_continuous(self, data):
        """Train Bayesian GMM for continuous columns.

        Args:
            data (pd.DataFrame):
                A dataframe containing a column.

        Returns:
            namedtuple:
                A ``ColumnTransformInfo`` object.
        """
        column_name = data.columns[0]
        gm = ClusterBasedNormalizer(model_missing_values=True, max_clusters=min(len(data), 10))
        gm.fit(data, column_name)
        num_components = sum(gm.valid_component_indicator)

        return ColumnTransformInfo(
            column_name=column_name,
            column_type="continuous",
            transform=gm,
            output_info=[SpanInfo(1, "tanh"), SpanInfo(num_components, "softmax")],
            output_dimensions=1 + num_components,
        )

    def _fit_discrete(self, data, encoder_type: CategoricalEncoderType = None):
        """Fit one hot encoder for discrete column.

        Args:
            data (pd.DataFrame):
                A dataframe containing a column.

        Returns:
            namedtuple:
                A ``ColumnTransformInfo`` object.
        """
        column_name = data.columns[0]

        encoder = OneHotEncoder()
        encoder.fit(data, column_name)
        num_categories = len(encoder.dummies)
        activate_fn = "softmax"

        checked = self.metadata.check_categorical_threshold(num_categories)
        if encoder_type == "onehot" or not checked:
            pass
        elif encoder_type == "label":
            encoder = NormalizedLabelEncoder(order_by="alphabetical")
            encoder.fit(data, column_name)
            num_categories = 1
            activate_fn = "liner"
        else:
            raise ValueError("column encoder must be either 'onehot'(default) or 'label'")

        return ColumnTransformInfo(
            column_name=column_name,
            column_type="discrete",
            transform=encoder,
            output_info=[SpanInfo(num_categories, activate_fn)],
            output_dimensions=num_categories,
        )

    def fit(self, data_loader: DataLoader, discrete_columns=()):
        """Fit the ``DataTransformer``.

        Fits a ``ClusterBasedNormalizer`` for continuous columns and a
        ``OneHotEncoder`` for discrete columns.

        This step also counts the #columns in matrix data and span information.
        """
        self.output_info_list = []
        self.output_dimensions = 0
        self.dataframe = True

        self._column_raw_dtypes = data_loader[: data_loader.chunksize].infer_objects().dtypes
        self._column_transform_info_list = []
        for column_name in tqdm.tqdm(data_loader.columns(), desc="Preparing data", delay=3):
            if column_name in discrete_columns:
                #  or column_name in self.metadata.label_columns
                logger.debug(f"Fitting discrete column {column_name}...")
<<<<<<< HEAD
                encoder_type = None
                if self.metadata.categorical_encoder and column_name in self.metadata.categorical_encoder:
                    encoder_type = self.metadata.categorical_encoder[column_name]
                column_transform_info = self._fit_discrete(
                    data_loader[[column_name]], encoder_type
=======

                column_transform_info = self._fit_discrete(
                    data_loader[[column_name]],
                    (
                        self.metadata.categorical_encoder[column_name]
                        if column_name in self.metadata.categorical_encoder
                        else "onehot"
                    ),
>>>>>>> 226ddc55
                )
            else:
                logger.debug(f"Fitting continuous column {column_name}...")
                column_transform_info = self._fit_continuous(data_loader[[column_name]])

            self.output_info_list.append(column_transform_info.output_info)
            self.output_dimensions += column_transform_info.output_dimensions
            self._column_transform_info_list.append(column_transform_info)

    def _transform_continuous(self, column_transform_info, data):
        logger.debug(f"Transforming continuous column {column_transform_info.column_name}...")
        column_name = data.columns[0]
        data[column_name] = data[column_name].to_numpy().flatten()
        gm = column_transform_info.transform
        transformed = gm.transform(data)

        #  Converts the transformed data to the appropriate output format.
        #  The first column (ending in '.normalized') stays the same,
        #  but the lable encoded column (ending in '.component') is one hot encoded.
        output = np.zeros((len(transformed), column_transform_info.output_dimensions))
        output[:, 0] = transformed[f"{column_name}.normalized"].to_numpy()
        index = transformed[f"{column_name}.component"].to_numpy().astype(int)
        output[np.arange(index.size), index + 1] = 1.0

        return output

    def _transform_discrete(self, column_transform_info, data):
        logger.debug(f"Transforming discrete column {column_transform_info.column_name}...")
        ohe = column_transform_info.transform
        return ohe.transform(data).to_numpy()


    def _synchronous_transform(self, raw_data, column_transform_info_list) -> NDArrayLoader:
        """Take a Pandas DataFrame and transform columns synchronous.

        Outputs a list with Numpy arrays.
        """
        loader = NDArrayLoader.get_auto_save(raw_data)
        for column_transform_info in column_transform_info_list:
            column_name = column_transform_info.column_name
            data = raw_data[[column_name]]
            if column_transform_info.column_type == "continuous":
                loader.store(self._transform_continuous(column_transform_info, data).astype(float))
            else:
                loader.store(self._transform_discrete(column_transform_info, data).astype(float))

        return loader

    def _parallel_transform(self, raw_data, column_transform_info_list) -> NDArrayLoader:
        """Take a Pandas DataFrame and transform columns in parallel.

        Outputs a list with Numpy arrays.
        """
        processes = []
        for column_transform_info in column_transform_info_list:
            column_name = column_transform_info.column_name
            data = raw_data[[column_name]]
            process = None
            if column_transform_info.column_type == "continuous":
                process = delayed(self._transform_continuous)(column_transform_info, data)
            else:
                process = delayed(self._transform_discrete)(column_transform_info, data)
            processes.append(process)

        p = Parallel(n_jobs=-1, return_as="generator")

        loader = NDArrayLoader.get_auto_save(raw_data)
        for ndarray in tqdm.tqdm(
            p(processes), desc="Transforming data", total=len(processes), delay=3
        ):
            loader.store(ndarray.astype(float))
        return loader

    def transform(self, dataloader: DataLoader) -> NDArrayLoader:
        """Take raw data and output a matrix data."""

        # Only use parallelization with larger data sizes.
        # Otherwise, the transformation will be slower.
        if dataloader.shape[0] < 500:
            loader = self._synchronous_transform(dataloader, self._column_transform_info_list)
        else:
            loader = self._parallel_transform(dataloader, self._column_transform_info_list)

        return loader

    def _inverse_transform_continuous(self, column_transform_info, column_data, sigmas, st):
        gm = column_transform_info.transform
        data = pd.DataFrame(column_data[:, :2], columns=list(gm.get_output_sdtypes()))
        data = data.astype(float)
        data.iloc[:, 1] = np.argmax(column_data[:, 1:], axis=1)
        if sigmas is not None:
            selected_normalized_value = np.random.normal(data.iloc[:, 0], sigmas[st])
            data.iloc[:, 0] = selected_normalized_value

        return gm.reverse_transform(data)

    def _inverse_transform_discrete(self, column_transform_info, column_data):
        ohe = column_transform_info.transform
        data = pd.DataFrame(column_data, columns=list(ohe.get_output_sdtypes()))
        return ohe.reverse_transform(data)[column_transform_info.column_name]

    def inverse_transform(self, data, sigmas=None):
        """Take matrix data and output raw data.

        Output uses the same type as input to the transform function.
        Either np array or pd dataframe.
        """

        # TODO using pd.df.apply to increase performance.
        st = 0
        recovered_column_data_list = []
        column_names = []

        for column_transform_info in tqdm.tqdm(
            self._column_transform_info_list, desc="Inverse transforming", delay=3
        ):
            dim = column_transform_info.output_dimensions
            column_data = data[:, st : st + dim]
            if column_transform_info.column_type == "continuous":
                recovered_column_data = self._inverse_transform_continuous(
                    column_transform_info, column_data, sigmas, st
                )
            else:
                recovered_column_data = self._inverse_transform_discrete(
                    column_transform_info, column_data
                )
            recovered_column_data_list.append(recovered_column_data)
            column_names.append(column_transform_info.column_name)
            st += dim

        recovered_data = np.column_stack(recovered_column_data_list)
        recovered_data = pd.DataFrame(recovered_data, columns=column_names).astype(
            self._column_raw_dtypes
        )
        if not self.dataframe:
            recovered_data = recovered_data.to_numpy()
        return recovered_data

    def convert_column_name_value_to_id(self, column_name, value):
        """Get the ids of the given `column_name`."""
        discrete_counter = 0
        column_id = 0
        for column_transform_info in self._column_transform_info_list:
            if column_transform_info.column_name == column_name:
                break
            if column_transform_info.column_type == "discrete":
                discrete_counter += 1

            column_id += 1

        else:
            raise ValueError(f"The column_name `{column_name}` doesn't exist in the data.")

        ohe = column_transform_info.transform
        data = pd.DataFrame([value], columns=[column_transform_info.column_name])
        one_hot = ohe.transform(data).to_numpy()[0]
        if sum(one_hot) == 0:
            raise ValueError(f"The value `{value}` doesn't exist in the column `{column_name}`.")

        return {
            "discrete_column_id": discrete_counter,
            "column_id": column_id,
            "value_id": np.argmax(one_hot),
        }<|MERGE_RESOLUTION|>--- conflicted
+++ resolved
@@ -9,7 +9,6 @@
 from joblib import Parallel, delayed
 from tqdm import autonotebook as tqdm
 
-from sdgx.data_connectors.dataframe_connector import DataFrameConnector
 from sdgx.data_loader import DataLoader
 from sdgx.data_models.metadata import CategoricalEncoderType, Metadata
 from sdgx.models.components.optimize.ndarray_loader import NDArrayLoader
@@ -17,10 +16,7 @@
     ClusterBasedNormalizer,
     OneHotEncoder,
 )
-from sdgx.models.components.sdv_rdt.transformers.categorical import (
-    LabelEncoder,
-    NormalizedLabelEncoder,
-)
+from sdgx.models.components.sdv_rdt.transformers.categorical import NormalizedLabelEncoder
 from sdgx.utils import logger
 
 SpanInfo = namedtuple("SpanInfo", ["dim", "activation_fn"])
@@ -129,22 +125,11 @@
             if column_name in discrete_columns:
                 #  or column_name in self.metadata.label_columns
                 logger.debug(f"Fitting discrete column {column_name}...")
-<<<<<<< HEAD
                 encoder_type = None
                 if self.metadata.categorical_encoder and column_name in self.metadata.categorical_encoder:
                     encoder_type = self.metadata.categorical_encoder[column_name]
                 column_transform_info = self._fit_discrete(
                     data_loader[[column_name]], encoder_type
-=======
-
-                column_transform_info = self._fit_discrete(
-                    data_loader[[column_name]],
-                    (
-                        self.metadata.categorical_encoder[column_name]
-                        if column_name in self.metadata.categorical_encoder
-                        else "onehot"
-                    ),
->>>>>>> 226ddc55
                 )
             else:
                 logger.debug(f"Fitting continuous column {column_name}...")
@@ -175,7 +160,6 @@
         logger.debug(f"Transforming discrete column {column_transform_info.column_name}...")
         ohe = column_transform_info.transform
         return ohe.transform(data).to_numpy()
-
 
     def _synchronous_transform(self, raw_data, column_transform_info_list) -> NDArrayLoader:
         """Take a Pandas DataFrame and transform columns synchronous.
