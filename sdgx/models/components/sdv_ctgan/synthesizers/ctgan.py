"""CTGAN module."""

import warnings

import numpy as np
import pandas as pd
import torch
from packaging import version
from torch import optim
from torch.nn import (
    BatchNorm1d,
    Dropout,
    LeakyReLU,
    Linear,
    Module,
    ReLU,
    Sequential,
    functional,
)

from sdgx.models.components.sdv_ctgan.data_sampler import DataSampler
from sdgx.models.components.sdv_ctgan.data_transformer import DataTransformer
from sdgx.models.components.sdv_ctgan.synthesizers.base import (
    BaseSynthesizer,
    BatchedSynthesizer,
    random_state,
)


class Discriminator(Module):
    """Discriminator for the CTGAN."""

    def __init__(self, input_dim, discriminator_dim, pac=10):
        super(Discriminator, self).__init__()
        dim = input_dim * pac
        self.pac = pac
        self.pacdim = dim
        seq = []
        for item in list(discriminator_dim):
            seq += [Linear(dim, item), LeakyReLU(0.2), Dropout(0.5)]
            dim = item

        seq += [Linear(dim, 1)]
        self.seq = Sequential(*seq)

    def calc_gradient_penalty(self, real_data, fake_data, device="cpu", pac=10, lambda_=10):
        """Compute the gradient penalty."""
        alpha = torch.rand(real_data.size(0) // pac, 1, 1, device=device)
        alpha = alpha.repeat(1, pac, real_data.size(1))
        alpha = alpha.view(-1, real_data.size(1))

        interpolates = alpha * real_data + ((1 - alpha) * fake_data)

        disc_interpolates = self(interpolates)

        gradients = torch.autograd.grad(
            outputs=disc_interpolates,
            inputs=interpolates,
            grad_outputs=torch.ones(disc_interpolates.size(), device=device),
            create_graph=True,
            retain_graph=True,
            only_inputs=True,
        )[0]

        gradients_view = gradients.view(-1, pac * real_data.size(1)).norm(2, dim=1) - 1
        gradient_penalty = ((gradients_view) ** 2).mean() * lambda_

        return gradient_penalty

    def forward(self, input_):
        """Apply the Discriminator to the `input_`."""
        assert input_.size()[0] % self.pac == 0
        return self.seq(input_.view(-1, self.pacdim))


class Residual(Module):
    """Residual layer for the CTGAN."""

    def __init__(self, i, o):
        super(Residual, self).__init__()
        self.fc = Linear(i, o)
        self.bn = BatchNorm1d(o)
        self.relu = ReLU()

    def forward(self, input_):
        """Apply the Residual layer to the `input_`."""
        out = self.fc(input_)
        out = self.bn(out)
        out = self.relu(out)
        return torch.cat([out, input_], dim=1)


class Generator(Module):
    """Generator for the CTGAN."""

    def __init__(self, embedding_dim, generator_dim, data_dim):
        super(Generator, self).__init__()
        dim = embedding_dim
        seq = []
        for item in list(generator_dim):
            seq += [Residual(dim, item)]
            dim += item
        seq.append(Linear(dim, data_dim))
        self.seq = Sequential(*seq)

    def forward(self, input_):
        """Apply the Generator to the `input_`."""
        data = self.seq(input_)
        return data


class CTGAN(BatchedSynthesizer):
    """Conditional Table GAN Synthesizer.

    This is the core class of the CTGAN project, where the different components
    are orchestrated together.
    For more details about the process, please check the [Modeling Tabular data using
    Conditional GAN](https://arxiv.org/abs/1907.00503) paper.

    Args:
        embedding_dim (int):
            Size of the random sample passed to the Generator. Defaults to 128.
        generator_dim (tuple or list of ints):
            Size of the output samples for each one of the Residuals. A Residual Layer
            will be created for each one of the values provided. Defaults to (256, 256).
        discriminator_dim (tuple or list of ints):
            Size of the output samples for each one of the Discriminator Layers. A Linear Layer
            will be created for each one of the values provided. Defaults to (256, 256).
        generator_lr (float):
            Learning rate for the generator. Defaults to 2e-4.
        generator_decay (float):
            Generator weight decay for the Adam Optimizer. Defaults to 1e-6.
        discriminator_lr (float):
            Learning rate for the discriminator. Defaults to 2e-4.
        discriminator_decay (float):
            Discriminator weight decay for the Adam Optimizer. Defaults to 1e-6.
        batch_size (int):
            Number of data samples to process in each step.
        discriminator_steps (int):
            Number of discriminator updates to do for each generator update.
            From the WGAN paper: https://arxiv.org/abs/1701.07875. WGAN paper
            default is 5. Default used is 1 to match original CTGAN implementation.
        log_frequency (boolean):
            Whether to use log frequency of categorical levels in conditional
            sampling. Defaults to ``True``.
        verbose (boolean):
            Whether to have print statements for progress results. Defaults to ``False``.
        epochs (int):
            Number of training epochs. Defaults to 300.
        pac (int):
            Number of samples to group together when applying the discriminator.
            Defaults to 10.
        cuda (bool):
            Whether to attempt to use cuda for GPU computation.
            If this is False or CUDA is not available, CPU will be used.
            Defaults to ``True``.
    """

    def __init__(
        self,
        embedding_dim=128,
        generator_dim=(256, 256),
        discriminator_dim=(256, 256),
        generator_lr=2e-4,
        generator_decay=1e-6,
        discriminator_lr=2e-4,
        discriminator_decay=1e-6,
        batch_size=500,
        discriminator_steps=1,
        log_frequency=True,
        verbose=False,
        epochs=300,
        pac=10,
        cuda=True,
    ):
        assert batch_size % 2 == 0
        super().__init__(batch_size)

        self._embedding_dim = embedding_dim
        self._generator_dim = generator_dim
        self._discriminator_dim = discriminator_dim

        self._generator_lr = generator_lr
        self._generator_decay = generator_decay
        self._discriminator_lr = discriminator_lr
        self._discriminator_decay = discriminator_decay

        self._discriminator_steps = discriminator_steps
        self._log_frequency = log_frequency
        self._verbose = verbose
        self._epochs = epochs
        self.pac = pac

        if not cuda or not torch.cuda.is_available():
            device = "cpu"
        elif isinstance(cuda, str):
            device = cuda
        else:
            device = "cuda"

        self._device = torch.device(device)

        self._transformer = None
        self._data_sampler = None
        self._generator = None

    @staticmethod
    def _gumbel_softmax(logits, tau=1, hard=False, eps=1e-10, dim=-1):
        """Deals with the instability of the gumbel_softmax for older versions of torch.

        For more details about the issue:
        https://drive.google.com/file/d/1AA5wPfZ1kquaRtVruCd6BiYZGcDeNxyP/view?usp=sharing

        Args:
            logits […, num_features]:
                Unnormalized log probabilities
            tau:
                Non-negative scalar temperature
            hard (bool):
                If True, the returned samples will be discretized as one-hot vectors,
                but will be differentiated as if it is the soft sample in autograd
            dim (int):
                A dimension along which softmax will be computed. Default: -1.

        Returns:
            Sampled tensor of same shape as logits from the Gumbel-Softmax distribution.
        """
        if version.parse(torch.__version__) < version.parse("1.2.0"):
            for i in range(10):
                transformed = functional.gumbel_softmax(
                    logits, tau=tau, hard=hard, eps=eps, dim=dim
                )
                if not torch.isnan(transformed).any():
                    return transformed
            raise ValueError("gumbel_softmax returning NaN.")

        return functional.gumbel_softmax(logits, tau=tau, hard=hard, eps=eps, dim=dim)

    def _apply_activate(self, data):
        """Apply proper activation function to the output of the generator."""
        data_t = []
        st = 0
        for column_info in self._transformer.output_info_list:
            for span_info in column_info:
                if span_info.activation_fn == "tanh":
                    ed = st + span_info.dim
                    data_t.append(torch.tanh(data[:, st:ed]))
                    st = ed
                elif span_info.activation_fn == "softmax":
                    ed = st + span_info.dim
                    transformed = self._gumbel_softmax(data[:, st:ed], tau=0.2)
                    data_t.append(transformed)
                    st = ed
                else:
                    raise ValueError(f"Unexpected activation function {span_info.activation_fn}.")

        return torch.cat(data_t, dim=1)

    def _cond_loss(self, data, c, m):
        """Compute the cross entropy loss on the fixed discrete column."""
        loss = []
        st = 0
        st_c = 0
        for column_info in self._transformer.output_info_list:
            for span_info in column_info:
<<<<<<< HEAD
                if len(column_info) != 1 or span_info.activation_fn != "softmax": # TODO may need to revise for label encoder?
=======
                if len(column_info) != 1 or span_info.activation_fn != "softmax":  # todo 待修改
>>>>>>> 226ddc55
                    # not discrete column
                    st += span_info.dim
                else:
                    ed = st + span_info.dim
                    ed_c = st_c + span_info.dim
                    tmp = functional.cross_entropy(
                        data[:, st:ed], torch.argmax(c[:, st_c:ed_c], dim=1), reduction="none"
                    )
                    loss.append(tmp)
                    st = ed
                    st_c = ed_c

        loss = torch.stack(loss, dim=1)  # noqa: PD013

        return (loss * m).sum() / data.size()[0]

    def _validate_discrete_columns(self, train_data, discrete_columns):
        """Check whether ``discrete_columns`` exists in ``train_data``.

        Args:
            train_data (numpy.ndarray or pandas.DataFrame):
                Training Data. It must be a 2-dimensional numpy array or a pandas.DataFrame.
            discrete_columns (list-like):
                List of discrete columns to be used to generate the Conditional
                Vector. If ``train_data`` is a Numpy array, this list should
                contain the integer indices of the columns. Otherwise, if it is
                a ``pandas.DataFrame``, this list should contain the column names.
        """
        if isinstance(train_data, pd.DataFrame):
            invalid_columns = set(discrete_columns) - set(train_data.columns)
        elif isinstance(train_data, np.ndarray):
            invalid_columns = []
            for column in discrete_columns:
                if column < 0 or column >= train_data.shape[1]:
                    invalid_columns.append(column)
        else:
            raise TypeError("``train_data`` should be either pd.DataFrame or np.array.")

        if invalid_columns:
            raise ValueError(f"Invalid columns found: {invalid_columns}")

    @random_state
    def fit(self, train_data, discrete_columns=(), epochs=None):
        """Fit the CTGAN Synthesizer models to the training data.

        Args:
            train_data (numpy.ndarray or pandas.DataFrame):
                Training Data. It must be a 2-dimensional numpy array or a pandas.DataFrame.
            discrete_columns (list-like):
                List of discrete columns to be used to generate the Conditional
                Vector. If ``train_data`` is a Numpy array, this list should
                contain the integer indices of the columns. Otherwise, if it is
                a ``pandas.DataFrame``, this list should contain the column names.
        """
        self._validate_discrete_columns(train_data, discrete_columns)

        if epochs is None:
            epochs = self._epochs
        else:
            warnings.warn(
                (
                    "`epochs` argument in `fit` method has been deprecated and will be removed "
                    "in a future version. Please pass `epochs` to the constructor instead"
                ),
                DeprecationWarning,
            )

        self._transformer = DataTransformer()
        self._transformer.fit(train_data, discrete_columns)

        train_data = self._transformer.transform(train_data)

        self._data_sampler = DataSampler(
            train_data, self._transformer.output_info_list, self._log_frequency
        )

        data_dim = self._transformer.output_dimensions

        self._generator = Generator(
            self._embedding_dim + self._data_sampler.dim_cond_vec(), self._generator_dim, data_dim
        ).to(self._device)

        discriminator = Discriminator(
            data_dim + self._data_sampler.dim_cond_vec(), self._discriminator_dim, pac=self.pac
        ).to(self._device)

        optimizerG = optim.Adam(
            self._generator.parameters(),
            lr=self._generator_lr,
            betas=(0.5, 0.9),
            weight_decay=self._generator_decay,
        )

        optimizerD = optim.Adam(
            discriminator.parameters(),
            lr=self._discriminator_lr,
            betas=(0.5, 0.9),
            weight_decay=self._discriminator_decay,
        )

        mean = torch.zeros(self._batch_size, self._embedding_dim, device=self._device)
        std = mean + 1

        steps_per_epoch = max(len(train_data) // self._batch_size, 1)
        for i in range(epochs):
            for id_ in range(steps_per_epoch):
                for n in range(self._discriminator_steps):
                    fakez = torch.normal(mean=mean, std=std)

                    condvec = self._data_sampler.sample_condvec(self._batch_size)
                    if condvec is None:
                        c1, m1, col, opt = None, None, None, None
                        real = self._data_sampler.sample_data(self._batch_size, col, opt)
                    else:
                        c1, m1, col, opt = condvec
                        c1 = torch.from_numpy(c1).to(self._device)
                        m1 = torch.from_numpy(m1).to(self._device)
                        fakez = torch.cat([fakez, c1], dim=1)

                        perm = np.arange(self._batch_size)
                        np.random.shuffle(perm)
                        real = self._data_sampler.sample_data(
                            self._batch_size, col[perm], opt[perm]
                        )
                        c2 = c1[perm]

                    fake = self._generator(fakez)
                    fakeact = self._apply_activate(fake)

                    real = torch.from_numpy(real.astype("float32")).to(self._device)

                    if c1 is not None:
                        fake_cat = torch.cat([fakeact, c1], dim=1)
                        real_cat = torch.cat([real, c2], dim=1)
                    else:
                        real_cat = real
                        fake_cat = fakeact

                    y_fake = discriminator(fake_cat)
                    y_real = discriminator(real_cat)

                    pen = discriminator.calc_gradient_penalty(
                        real_cat, fake_cat, self._device, self.pac
                    )
                    loss_d = -(torch.mean(y_real) - torch.mean(y_fake))

                    optimizerD.zero_grad()
                    pen.backward(retain_graph=True)
                    loss_d.backward()
                    optimizerD.step()

                fakez = torch.normal(mean=mean, std=std)
                condvec = self._data_sampler.sample_condvec(self._batch_size)

                if condvec is None:
                    c1, m1, col, opt = None, None, None, None
                else:
                    c1, m1, col, opt = condvec
                    c1 = torch.from_numpy(c1).to(self._device)
                    m1 = torch.from_numpy(m1).to(self._device)
                    fakez = torch.cat([fakez, c1], dim=1)

                fake = self._generator(fakez)
                fakeact = self._apply_activate(fake)

                if c1 is not None:
                    y_fake = discriminator(torch.cat([fakeact, c1], dim=1))
                else:
                    y_fake = discriminator(fakeact)

                if condvec is None:
                    cross_entropy = 0
                else:
                    cross_entropy = self._cond_loss(fake, c1, m1)

                loss_g = -torch.mean(y_fake) + cross_entropy

                optimizerG.zero_grad()
                loss_g.backward()
                optimizerG.step()

            if self._verbose:
                print(
                    f"Epoch {i+1}, Loss G: {loss_g.detach().cpu(): .4f},"  # noqa: T001
                    f"Loss D: {loss_d.detach().cpu(): .4f}",
                    flush=True,
                )

    @random_state
    def sample(self, n, condition_column=None, condition_value=None):
        """Sample data similar to the training data.

        Choosing a condition_column and condition_value will increase the probability of the
        discrete condition_value happening in the condition_column.

        Args:
            n (int):
                Number of rows to sample.
            condition_column (string):
                Name of a discrete column.
            condition_value (string):
                Name of the category in the condition_column which we wish to increase the
                probability of happening.

        Returns:
            numpy.ndarray or pandas.DataFrame
        """
        if condition_column is not None and condition_value is not None:
            condition_info = self._transformer.convert_column_name_value_to_id(
                condition_column, condition_value
            )
            global_condition_vec = self._data_sampler.generate_cond_from_condition_column_info(
                condition_info, self._batch_size
            )
        else:
            global_condition_vec = None

        steps = n // self._batch_size + 1
        data = []
        for i in range(steps):
            mean = torch.zeros(self._batch_size, self._embedding_dim)
            std = mean + 1
            fakez = torch.normal(mean=mean, std=std).to(self._device)

            if global_condition_vec is not None:
                condvec = global_condition_vec.copy()
            else:
                condvec = self._data_sampler.sample_original_condvec(self._batch_size)

            if condvec is None:
                pass
            else:
                c1 = condvec
                c1 = torch.from_numpy(c1).to(self._device)
                fakez = torch.cat([fakez, c1], dim=1)

            fake = self._generator(fakez)
            fakeact = self._apply_activate(fake)
            data.append(fakeact.detach().cpu().numpy())

        data = np.concatenate(data, axis=0)
        data = data[:n]

        return self._transformer.inverse_transform(data)

    def set_device(self, device):
        """Set the `device` to be used ('GPU' or 'CPU)."""
        self._device = device
        if self._generator is not None:
            self._generator.to(self._device)<|MERGE_RESOLUTION|>--- conflicted
+++ resolved
@@ -21,7 +21,6 @@
 from sdgx.models.components.sdv_ctgan.data_sampler import DataSampler
 from sdgx.models.components.sdv_ctgan.data_transformer import DataTransformer
 from sdgx.models.components.sdv_ctgan.synthesizers.base import (
-    BaseSynthesizer,
     BatchedSynthesizer,
     random_state,
 )
@@ -263,11 +262,8 @@
         st_c = 0
         for column_info in self._transformer.output_info_list:
             for span_info in column_info:
-<<<<<<< HEAD
-                if len(column_info) != 1 or span_info.activation_fn != "softmax": # TODO may need to revise for label encoder?
-=======
-                if len(column_info) != 1 or span_info.activation_fn != "softmax":  # todo 待修改
->>>>>>> 226ddc55
+                if len(column_info) != 1 or span_info.activation_fn != "softmax":
+                    # TODO may need to revise for label encoder?
                     # not discrete column
                     st += span_info.dim
                 else:
