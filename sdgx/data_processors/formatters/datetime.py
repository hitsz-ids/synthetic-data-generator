from __future__ import annotations

from collections import defaultdict
from datetime import datetime
from typing import Any, Dict

import pandas as pd

from sdgx.data_models.metadata import Metadata
from sdgx.data_processors.extension import hookimpl
from sdgx.data_processors.formatters.base import Formatter
from sdgx.utils import logger


class DatetimeFormatter(Formatter):
    """
    A class for formatting datetime columns in a pandas DataFrame.

    DatetimeFormatter is designed to handle the conversion of datetime columns to timestamp format and vice versa.
    It uses metadata to identify datetime columns and their corresponding datetime formats.

    Attributes:
        datetime_columns (list): List of column names that are of datetime type.
        datetime_formats (dict): Dictionary with column names as keys and datetime formats as values.
        dead_columns (list): List of column names that are no longer needed or to be removed.
        fitted (bool): Indicates whether the formatter has been fitted.

    Methods:
        fit(metadata: Metadata | None = None, **kwargs: dict[str, Any]): Fits the formatter by recording the datetime columns and their formats.
        convert(raw_data: pd.DataFrame) -> pd.DataFrame: Converts datetime columns in raw_data to timestamp format.
        reverse_convert(processed_data: pd.DataFrame) -> pd.DataFrame: Converts timestamp columns in processed_data back to datetime format.
    """

    datetime_columns: list
    """
    List to store the columns that are of datetime type.
    """

    datetime_formats: Dict
    """
    Dictionary to store the datetime formats for each column, with default value as an empty string.
    """

    dead_columns: list
    """
    List to store columns that are no longer needed or to be removed.
    """

    def __init__(self):
        self.fitted = False
        self.datetime_columns = []
        self.datetime_formats = defaultdict(str)
        self.dead_columns = []

    def fit(self, metadata: Metadata | None = None, **kwargs: dict[str, Any]):
        """
        Fit method for datetime formatter, the datetime column and datetime format need to be recorded.

        If there is a column without format, the default format will be used for output (this may cause some problems).

        Formatter need to use metadata to record which columns belong to datetime type, and convert timestamp back to datetime type during post-processing.
        """

        # get from metadata
        self.datetime_formats = metadata.get("datetime_format")
        datetime_columns = []
        dead_columns = []
        # Check datetime_formats and columns
        # exclude columns without format as there is huge risk of handling errors
        meta_datetime_columns = metadata.get("datetime_columns")
        for each_col in meta_datetime_columns:
            if each_col in self.datetime_formats.keys():
                datetime_columns.append(each_col)
            else:
                dead_columns.append(each_col)
                logger.warning(
                    f"Column {each_col} has no datetime_format, DatetimeFormatter will REMOVE this column！"
                )

        self.datetime_columns = datetime_columns
        self.dead_columns = dead_columns

        logger.info("DatetimeFormatter Fitted.")
        self.fitted = True
        return

    def convert(self, raw_data: pd.DataFrame) -> pd.DataFrame:
        """
        Convert method to convert datetime samples into timestamp.

        Args:
            - raw_data (pd.DataFrame): Unprocessed table data
        """
        if len(self.datetime_columns) == 0:
            logger.info(
                "Converting data using DatetimeFormatter... Finished (No datetime columns)."
            )
            return raw_data

        # remove the column without format
        for each_col in self.dead_columns:
            raw_data = self.remove_columns(raw_data, [each_col])
            logger.warning(f"Column {each_col} was removed because lack of format info.")

        logger.info("Converting data using DatetimeFormatter...")

        res_data = self.convert_datetime_columns(
            self.datetime_columns, self.datetime_formats, raw_data
        )

        logger.info("Converting data using DatetimeFormatter... Finished.")

        return res_data

    @staticmethod
    def convert_datetime_columns(datetime_column_list, datetime_formats, processed_data):
        """
        Convert datetime columns in processed_data from string to timestamp (int)

        Args:
            - datetime_column_list (list): List of columns that are date time type
            - processed_data (pd.DataFrame): Processed table data

        Returns:
            - result_data (pd.DataFrame): Processed table data with datetime columns converted to timestamp
        """
<<<<<<< HEAD
=======

>>>>>>> 0fc9ea29
        def datetime_formatter(each_value, datetime_format):
            """
                    convert each single column datetime string to timestamp int value.
            """
            try:
                datetime_obj = datetime.strptime(str(each_value), datetime_format)
                each_stamp = datetime.timestamp(datetime_obj)
            except Exception as e:
                logger.warning(f"An error occured when convert str to timestamp {e}.")
                logger.warning(f"Input parameters: ({str(each_value)}, {datetime_format})")
                logger.warning(f"Input type: ({type(each_value)}, {type(datetime_format)})")
                each_stamp = 0
            return each_stamp

        # Make a copy of processed_data to avoid modifying the original data
        result_data = processed_data.copy()

        # Convert each datetime column in datetime_column_list to timestamp
        for column in datetime_column_list:
            # Convert datetime to timestamp (int)
<<<<<<< HEAD
            result_data[column] = result_data[column].apply(datetime_formatter, datetime_format=datetime_formats[column])
=======
            result_data[column] = result_data[column].apply(
                datetime_formatter, datetime_format=datetime_formats[column]
            )
>>>>>>> 0fc9ea29
        return result_data

    def reverse_convert(self, processed_data: pd.DataFrame) -> pd.DataFrame:
        """
        reverse_convert method for datetime formatter.

        Does not require any action.
        """

        if len(self.datetime_columns) == 0:
            logger.info("Data reverse-converted by DatetimeFormatter (No datetime columns).")
            return processed_data

        logger.info("Data reverse-converting by DatetimeFormatter...")

        logger.info(f"parameters : {self.datetime_columns}, {self.datetime_formats}")

        result_data = self.convert_timestamp_to_datetime(
            self.datetime_columns, self.datetime_formats, processed_data
        )

        logger.info("Data reverse-converted by DatetimeFormatter... Finished.")

        return result_data

    @staticmethod
    def convert_timestamp_to_datetime(timestamp_column_list, format_dict, processed_data):
        """
        Convert timestamp columns to datetime format in a DataFrame.

        Parameters:
            - timestamp_column_list (list): List of column names in the DataFrame which are of timestamp type.
            - datetime_column_dict (dict): Dictionary with column names as keys and datetime format as values.
            - processed_data (pd.DataFrame): DataFrame containing the processed data.

        Returns:
            - result_data (pd.DataFrame): DataFrame with timestamp columns converted to datetime format.
        """

        def convert_single_column_timestamp_to_str(column_data: pd.Series, datetime_format: str):
            """
            convert each single column timestamp(int) to datetime string.
            """
            res = []

            for each_stamp in column_data:
                try:
                    each_str = datetime.fromtimestamp(each_stamp).strftime(datetime_format)
                except Exception as e:
                    logger.debug(f"An error occured when convert timestamp to str {e}.")
                    each_str = "No Datetime"

                res.append(each_str)
            res = pd.Series(res)
            res = res.astype(str)
            return res

        # Copy the processed data to result_data
        result_data = processed_data.copy()

        # Iterate over each column in the timestamp_column_list
        for column in timestamp_column_list:
            # Check if the column is in the DataFrame
            if column in result_data.columns:
                # Convert the timestamp to datetime format using the format provided in datetime_column_dict
                result_data[column] = convert_single_column_timestamp_to_str(
                    result_data[column], format_dict[column]
                )
            else:
                logger.error(f"Column {column} not in processed data's column list!")

        return result_data


@hookimpl
def register(manager):
    manager.register("DatetimeFormatter", DatetimeFormatter)<|MERGE_RESOLUTION|>--- conflicted
+++ resolved
@@ -124,13 +124,10 @@
         Returns:
             - result_data (pd.DataFrame): Processed table data with datetime columns converted to timestamp
         """
-<<<<<<< HEAD
-=======
-
->>>>>>> 0fc9ea29
+
         def datetime_formatter(each_value, datetime_format):
             """
-                    convert each single column datetime string to timestamp int value.
+            convert each single column datetime string to timestamp int value.
             """
             try:
                 datetime_obj = datetime.strptime(str(each_value), datetime_format)
@@ -148,13 +145,9 @@
         # Convert each datetime column in datetime_column_list to timestamp
         for column in datetime_column_list:
             # Convert datetime to timestamp (int)
-<<<<<<< HEAD
-            result_data[column] = result_data[column].apply(datetime_formatter, datetime_format=datetime_formats[column])
-=======
             result_data[column] = result_data[column].apply(
                 datetime_formatter, datetime_format=datetime_formats[column]
             )
->>>>>>> 0fc9ea29
         return result_data
 
     def reverse_convert(self, processed_data: pd.DataFrame) -> pd.DataFrame:
