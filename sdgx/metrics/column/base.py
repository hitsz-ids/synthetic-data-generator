--- conflicted
+++ resolved
@@ -1,11 +1,7 @@
 import pandas as pd
 
 
-<<<<<<< HEAD
-class columnMetric(object):
-=======
 class ColumnMetric(object):
->>>>>>> 41f463aa
     upper_bound = None
     lower_bound = None
     metric_name = "Accuracy"
@@ -14,7 +10,7 @@
         pass
 
     @classmethod
-    def check_input(cls, real_data, synthetic_data):
+    def check_input(real_data, synthetic_data):
         # Input parameter must not contain None value
         if real_data is None or synthetic_data is None:
             raise TypeError("Input contains None.")
@@ -42,7 +38,7 @@
             return None, None
 
     @classmethod
-    def calculate(cls, real_data, synthetic_data):
+    def calculate(real_data, synthetic_data):
         # This method should first check the input
         # such as:
         real_data, synthetic_data = columnMetric.check_input(real_data, synthetic_data)
@@ -50,11 +46,7 @@
         raise NotImplementedError()
 
     @classmethod
-<<<<<<< HEAD
-    def check_output(cls, raw_metric_value):
-=======
     def check_output(raw_metric_value):
->>>>>>> 41f463aa
         raise NotImplementedError()
 
     pass