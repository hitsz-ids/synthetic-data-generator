import pandas as pd


class ColumnMetric(object):
    upper_bound = None
    lower_bound = None
    metric_name = "Accuracy"

    def __init__(self) -> None:
        pass

    @classmethod
    def check_input(cls, real_data, synthetic_data):
        # Input parameter must not contain None value
        if real_data is None or synthetic_data is None:
            raise TypeError("Input contains None.")

        # The data type should be same
        if type(real_data) is not type(synthetic_data):
            raise TypeError("Data type of real_data and synthetic data should be the same.")

        # Check some data-types that must not be allowed
        if type(real_data) in [int, float, str]:
            raise TypeError("real_data's type must not be None, int, float or str")

        # if type is pd.Series, return directly
        if type(real_data) is pd.Series or type(real_data) is pd.DataFrame:
            return real_data, synthetic_data

<<<<<<< HEAD
        # if type is not pd.Series or pd.DataFrame tranfer it to Series
=======
        # if type is not pd.Series, tranfer it to Series
>>>>>>> 41f463aa
        try:
            real_data = pd.Series(real_data)
            synthetic_data = pd.Series(synthetic_data)
            return real_data, synthetic_data
        except:
            raise TypeError("An error occurred while converting to pd.Series")
        finally:
            return None, None

    @classmethod
    def calculate(cls, real_data, synthetic_data):
        # This method should first check the input
        # such as:
        real_data, synthetic_data = columnMetric.check_input(real_data, synthetic_data)

        raise NotImplementedError()

    @classmethod
<<<<<<< HEAD
    def check_output(cls, raw_metric_value):
=======
    def check_output(raw_metric_value):
>>>>>>> 41f463aa
        raise NotImplementedError()

    pass<|MERGE_RESOLUTION|>--- conflicted
+++ resolved
@@ -27,11 +27,7 @@
         if type(real_data) is pd.Series or type(real_data) is pd.DataFrame:
             return real_data, synthetic_data
 
-<<<<<<< HEAD
         # if type is not pd.Series or pd.DataFrame tranfer it to Series
-=======
-        # if type is not pd.Series, tranfer it to Series
->>>>>>> 41f463aa
         try:
             real_data = pd.Series(real_data)
             synthetic_data = pd.Series(synthetic_data)
@@ -50,11 +46,9 @@
         raise NotImplementedError()
 
     @classmethod
-<<<<<<< HEAD
+
     def check_output(cls, raw_metric_value):
-=======
-    def check_output(raw_metric_value):
->>>>>>> 41f463aa
+    
         raise NotImplementedError()
 
     pass