from __future__ import annotations

import json
from collections import defaultdict
from collections.abc import Iterable
from itertools import chain
from pathlib import Path
<<<<<<< HEAD
from typing import Any, Dict, List, Set, Literal, Union
=======
from typing import Any, Dict, List, Literal, Set
>>>>>>> 226ddc55

import pandas as pd
from pydantic import BaseModel, Field, field_validator

from sdgx.data_loader import DataLoader
from sdgx.data_models.inspectors.base import RelationshipInspector
from sdgx.data_models.inspectors.manager import InspectorManager
from sdgx.exceptions import MetadataInitError, MetadataInvalidError
from sdgx.utils import logger

CategoricalEncoderType = Literal["onehot", "label"]


class Metadata(BaseModel):
    """
    Metadata is mainly used to describe the data types of all columns in a single data table.

    For each column, there should be an instance of the Data Type object.

    .. Note::

        Use ``get``, ``set``, ``add``, ``delete`` to update tags in the metadata. And use `query` for querying a column for its tags.

    Args:
        primary_keys(List[str]): The primary key, a field used to uniquely identify each row in the table.
        The primary key of each row must be unique and not empty.

        column_list(list[str]): list of the comlumn name in the table, other columns lists are used to store column information.
    """

    primary_keys: Set[str] = set()
    """
    primary_keys is used to store single primary key or composite primary key
    """

    column_list: List[str] = Field(default_factory=list, title="The List of Column Names")

    """"
    column_list is the actual value of self.column_list
    """

    @field_validator("column_list")
    @classmethod
    def check_column_list(cls, value) -> Any:
        # check if v has duplicate element
        if len(value) == len(set(value)):
            return value
        raise MetadataInitError("column_list has duplicate element!")

    column_inspect_level: Dict[str, int] = defaultdict(lambda: 10)
    """
    column_inspect_level is used to store every inspector's level, to specify the true type of each column.
    """

    pii_columns: Set[str] = set()
    """
    pii_columns is used to store all PII columns' name
    """

    # other columns lists are used to store column information
    # here are 6 basic data types
    id_columns: Set[str] = set()
    int_columns: Set[str] = set()
    float_columns: Set[str] = set()
    bool_columns: Set[str] = set()
    discrete_columns: Set[str] = set()
    datetime_columns: Set[str] = set()
    const_columns: Set[str] = set()
    datetime_format: Dict = defaultdict(str)
    numeric_format: Dict = defaultdict(list)

    # def columns encoder, even not matched categorical_threshold.
    categorical_encoder: Union[Dict[str, CategoricalEncoderType], None] = defaultdict(str)
    # if greater than categorical_threshold, encoder = label
    categorical_threshold: Union[int, None] = None

    # version info
    version: str = "1.0"
    _extend: Dict[str, Set[str]] = defaultdict(set)
    """
    For extend information, use ``get`` and ``set``
    """

    def check_categorical_threshold(self, num_categories):
        return (
            num_categories > self.categorical_threshold
            if self.categorical_threshold is not None
            else False
        )

    @property
    def tag_fields(self) -> Iterable[str]:
        """
        Return all tag fields in this metadata.
        """

        return chain(
            (k for k in self.model_fields if k.endswith("_columns")),
            (k for k in self._extend.keys() if k.endswith("_columns")),
        )

    @property
    def format_fields(self) -> Iterable[str]:
        """
        Return all tag fields in this metadata.
        """

        return chain(
            (k for k in self.model_fields if k.endswith("_format")),
            (k for k in self._extend.keys() if k.endswith("_format")),
        )

    def __eq__(self, other):
        if not isinstance(other, Metadata):
            return super().__eq__(other)
        return (
            set(self.tag_fields) == set(other.tag_fields)
            and all(
                self.get(key) == other.get(key)
                for key in set(chain(self.tag_fields, other.tag_fields))
            )
            and all(
                self.get(key) == other.get(key)
                for key in set(chain(self.format_fields, other.format_fields))
            )
            and self.version == other.version
        )

    def query(self, field: str) -> Iterable[str]:
        """
        Query all tags of a field.

        Args:
            field(str): The field to query.

        Example:

            .. code-block:: python

                # Assume that user_id looks like 1,2,3,4
                m.query("user_id") == ["id_columns", "numeric_columns"]
        """
        return (k for k in self.tag_fields if field in self.get(k))

    def get(self, key: str) -> Set[str]:
        """
        Get all tags by key.

        Args:
            key(str): The key to get.

        Example:

            .. code-block:: python

                # Get all id columns
                m.get("id_columns") == {"user_id", "ticket_id"}
        """

        if key == "_extend":
            raise MetadataInitError("Cannot get _extend directly")

        return getattr(self, key) if key in self.model_fields else self._extend[key]

    def set(self, key: str, value: Any):
        """
        Set tags, will convert value to set if value is not a set.

        Args:
            key(str): The key to set.
            value(Any): The value to set.

        Example:

            .. code-block:: python

                # Set all id columns
                m.set("id_columns", {"user_id", "ticket_id"})
        """

        if key == "_extend":
            raise MetadataInitError("Cannot set _extend directly")

        old_value = self.get(key)
        if (
            key in self.model_fields
            and key not in self.tag_fields
            and key not in self.format_fields
        ):
            raise MetadataInitError(
                f"Set {key} not in tag_fields, try set it directly as m.{key} = value"
            )

        if isinstance(old_value, Iterable) and not isinstance(old_value, str):
            # list, set, tuple...
            value = value if isinstance(value, Iterable) and not isinstance(value, str) else [value]
            value = type(old_value)(value)

        if key in self.model_fields:
            setattr(self, key, value)
        else:
            self._extend[key] = value

    def add(self, key: str, values: str | Iterable[str]):
        """
        Add tags.

        Args:
            key(str): The key to add.
            values(str | Iterable[str]): The value to add.

        Example:

            .. code-block:: python

                # Add all id columns
                m.add("id_columns", "user_id")
                m.add("id_columns", "ticket_id")
                # OR
                m.add("id_columns", ["user_id", "ticket_id"])
                # OR
                # add datetime format
                m.add('datetime_format',{"col_1": "%Y-%m-%d %H:%M:%S", "col_2": "%d %b %Y"})
        """

        values = (
            values if isinstance(values, Iterable) and not isinstance(values, str) else [values]
        )

        # dict support,  this prevents the value in the key-value pair from being discarded
        if isinstance(values, dict):
            # already in fields that contains dict
            if key in list(self.format_fields):
                self.get(key).update(values)

            # in extend
            if self._extend.get(key, None) is None:
                self._extend[key] = values
            else:
                self._extend[key].update(values)
            return

        for value in values:
            self.get(key).add(value)

    def delete(self, key: str, value: str):
        """
        Delete tags.

        Args:
            key(str): The key to delete.
            value(str): The value to delete.

        Example:

            .. code-block:: python

                # Delete misidentification id columns
                m.delete("id_columns", "not_an_id_columns")

        """
        try:
            self.get(key).remove(value)
        except KeyError:
            pass

    def update(self, attributes: dict[str, Any]):
        """
        Update tags.
        """
        for k, v in attributes.items():
            self.add(k, v)

        return self

    @classmethod
    def from_dataloader(
        cls,
        dataloader: DataLoader,
        max_chunk: int = 10,
        primary_keys: Set[str] = None,
        include_inspectors: Iterable[str] | None = None,
        exclude_inspectors: Iterable[str] | None = None,
        inspector_init_kwargs: dict[str, Any] | None = None,
        check: bool = False,
    ) -> "Metadata":
        """Initialize a metadata from DataLoader and Inspectors

        Args:
            dataloader(DataLoader): the input DataLoader.
            max_chunk(int): max chunk count.
            primary_keys(list[str]): primary keys, see :class:`~sdgx.data_models.metadata.Metadata` for more details.
            include_inspectors(list[str]): data type inspectors used in this metadata (table).
            exclude_inspectors(list[str]): data type inspectors NOT used in this metadata (table).
            inspector_init_kwargs(dict): inspector args.
        """
        logger.info("Inspecting metadata...")
        im = InspectorManager()
        exclude_inspectors = exclude_inspectors or []
        exclude_inspectors.extend(
            name
            for name, inspector_type in im.registed_inspectors.items()
            if issubclass(inspector_type, RelationshipInspector)
        )

        inspectors = im.init_inspcetors(
            include_inspectors, exclude_inspectors, **(inspector_init_kwargs or {})
        )
        # set all inspectors not ready
        for inspector in inspectors:
            inspector.ready = False
        for i, chunk in enumerate(dataloader.iter()):
            for inspector in inspectors:
                if not inspector.ready:
                    inspector.fit(chunk)
            if all(i.ready for i in inspectors) or i > max_chunk:
                break

        if primary_keys is None:
            primary_keys = set()

        metadata = Metadata(primary_keys=primary_keys, column_list=dataloader.columns())
        for inspector in inspectors:
            inspect_res = inspector.inspect()
            # update column type
            metadata.update(inspect_res)
            # update pii column
            if inspector.pii:
                for each_key in inspect_res:
                    metadata.update({"pii_columns": inspect_res[each_key]})
            # update inspect level
            for each_key in inspect_res:
                if "columns" in each_key:
                    metadata.column_inspect_level[each_key] = inspector.inspect_level

        if not primary_keys:
            metadata.update_primary_key(metadata.id_columns)

        if check:
            metadata.check()
        return metadata

    @classmethod
    def from_dataframe(
        cls,
        df: pd.DataFrame,
        include_inspectors: list[str] | None = None,
        exclude_inspectors: list[str] | None = None,
        inspector_init_kwargs: dict[str, Any] | None = None,
        check: bool = False,
    ) -> "Metadata":
        """Initialize a metadata from DataFrame and Inspectors

        Args:
            df(pd.DataFrame): the input DataFrame.
            include_inspectors(list[str]): data type inspectors used in this metadata (table).
            exclude_inspectors(list[str]): data type inspectors NOT used in this metadata (table).
            inspector_init_kwargs(dict): inspector args.
        """

        im = InspectorManager()
        exclude_inspectors = exclude_inspectors or []
        exclude_inspectors.extend(
            name
            for name, inspector_type in im.registed_inspectors.items()
            if issubclass(inspector_type, RelationshipInspector)
        )

        inspectors = im.init_inspcetors(
            include_inspectors, exclude_inspectors, **(inspector_init_kwargs or {})
        )
        for inspector in inspectors:
            inspector.fit(df)

        metadata = Metadata(primary_keys=[df.columns[0]], column_list=df.columns)
        for inspector in inspectors:
            inspect_res = inspector.inspect()
            # update column type
            metadata.update(inspect_res)
            # update pii column
            if inspector.pii:
                for each_key in inspect_res:
                    metadata.update({"pii_columns": inspect_res[each_key]})
            # update inspect level
            for each_key in inspect_res:
                if "columns" in each_key:
                    metadata.column_inspect_level[each_key] = inspector.inspect_level

        if check:
            metadata.check()
        return metadata

    def _dump_json(self) -> str:
        return self.model_dump_json(indent=4)

    def save(self, path: str | Path):
        """
        Save metadata to json file.
        """

        with path.open("w") as f:
            f.write(self._dump_json())

    @classmethod
    def loads(cls, attributes):
        return Metadata(**attributes)

    @classmethod
    def load(cls, path: str | Path) -> "Metadata":
        """
        Load metadata from json file.
        """

        path = Path(path).expanduser().resolve()
        attributes = json.load(path.open("r"))
        version = attributes.get("version", None)
        if version:
            cls.upgrade(version, attributes)

        m = Metadata(**attributes)

        return m

    @classmethod
    def upgrade(cls, old_version: str, fields: dict[str, Any]) -> None:
        pass

    def check_single_primary_key(self, input_key: str):
        """Check whether a primary key in column_list and has ID data type.

        Args:
            input_key(str): the input primary_key str
        """

        if input_key not in self.column_list:
            raise MetadataInvalidError(f"Primary Key {input_key} not Exist in columns.")

    def get_all_data_type_columns(self):
        """Get all column names from `self.xxx_columns`.

        All Lists with the suffix _columns in model fields and extend fields need to be collected.
        All defined column names will be counted.

        Returns:
            all_dtype_cols(set): set of all column names.
        """
        all_dtype_cols = set()

        # search the model fields and extend fields
        for each_key in list(self.model_fields.keys()) + list(self._extend.keys()):
            if each_key.endswith("_columns"):
                column_names = self.get(each_key)
                all_dtype_cols = all_dtype_cols.union(set(column_names))
        return all_dtype_cols

    def check(self):
        """Checks column info.

        When passing as input to the next module, perform necessary checks, including:
            -Is the primary key correctly defined(in column list) and has ID data type.
            -Is there any missing definition of each column in table.
            -Are there any unknown columns that have been incorrectly updated.
        """
        # check primary key in column_list
        for each_key in self.primary_keys:
            self.check_single_primary_key(each_key)

        # for single primary key, it should has ID type
        if len(self.primary_keys) == 1 and list(self.primary_keys)[0] not in self.id_columns:
            raise MetadataInvalidError(f"Primary Key {self.primary_keys} should has ID DataType.")

        all_dtype_columns = self.get_all_data_type_columns()

        # check missing columns
        if set(self.column_list) - set(all_dtype_columns):
            raise MetadataInvalidError(
                f"Undefined data type for column {set(self.column_list) - set(all_dtype_columns)}."
            )

        # check unfamiliar columns in dtypes
        if set(all_dtype_columns) - set(self.column_list):
            raise MetadataInvalidError(
                f"Found undefined column: {set(all_dtype_columns) - set(self.column_list)}."
            )

        logger.debug("Metadata check succeed.")

    def update_primary_key(self, primary_keys: Iterable[str] | str):
        """Update the primary key of the table

        When update the primary key, the original primary key will be erased.

        Args:
            primary_keys(Iterable[str]): the primary keys of this table.
        """

        if not isinstance(primary_keys, Iterable) and not isinstance(primary_keys, str):
            raise MetadataInvalidError("Primary key should be Iterable or str.")
        primary_keys = set(primary_keys if isinstance(primary_keys, Iterable) else [primary_keys])

        if not primary_keys.issubset(set(self.column_list)):
            raise MetadataInvalidError("Primary key not exist in table columns.")

        self.primary_keys = primary_keys

        logger.info(f"Primary Key updated: {primary_keys}.")

    def dump(self):
        """Dump model dict, can be used in downstream process, like processor.

        Returns:
            dict: dumped dict.
        """
        model_dict = self.model_dump()
        model_dict["column_data_type"] = {}
        for each_col in self.column_list:
            model_dict["column_data_type"][each_col] = self.get_column_data_type(each_col)
        return model_dict

    def get_column_data_type(self, column_name: str):
        """Get the exact type of specific column.
        Args:
            column_name(str): The query colmun name.
        Returns:
            str: The data type query result.
        """
        if column_name not in self.column_list:
            raise MetadataInvalidError(f"Column {column_name}not exists in metadata.")
        current_type = None
        current_level = 0
        # find the dtype who has most high inspector level
        for each_key in list(self.model_fields.keys()) + list(self._extend.keys()):
            if (
                each_key != "pii_columns"
                and each_key.endswith("_columns")
                and column_name in self.get(each_key)
                and current_level < self.column_inspect_level[each_key]
            ):
                current_level = self.column_inspect_level[each_key]
                current_type = each_key
        if not current_type:
            raise MetadataInvalidError(f"Column {column_name} has no data type.")
        return current_type.split("_columns")[0]

    def get_column_pii(self, column_name: str):
        """Return if a column is a PII column.
        Args:
            column_name(str): The query colmun name.
        Returns:
            bool: The PII query result.
        """
        if column_name not in self.column_list:
            raise MetadataInvalidError(f"Column {column_name}not exists in metadata.")
        if column_name in self.pii_columns:
            return True
        return False<|MERGE_RESOLUTION|>--- conflicted
+++ resolved
@@ -5,11 +5,7 @@
 from collections.abc import Iterable
 from itertools import chain
 from pathlib import Path
-<<<<<<< HEAD
 from typing import Any, Dict, List, Set, Literal, Union
-=======
-from typing import Any, Dict, List, Literal, Set
->>>>>>> 226ddc55
 
 import pandas as pd
 from pydantic import BaseModel, Field, field_validator
