from __future__ import annotations

import functools
import socket
import threading
import urllib.request
import warnings
from contextlib import closing
from pathlib import Path
<<<<<<< HEAD
import time
=======
from typing import Callable
>>>>>>> 93018e0d

import pandas as pd

from sdgx.log import logger

try:
    from functools import cache
except ImportError:
    from functools import lru_cache as cache

<<<<<<< HEAD
__all__ = ["download_demo_data", "get_demo_single_table", "cache", "Singleton", "find_free_port","time2int"]
=======
__all__ = [
    "download_demo_data",
    "get_demo_single_table",
    "cache",
    "Singleton",
    "find_free_port",
    "download_multi_table_demo_data",
    "get_demo_single_table",
]

MULTI_TABLE_DEMO_DATA = {
    "rossman": {
        "parent_table": "store",
        "child_table": "train",
        "parent_url": "https://raw.githubusercontent.com/juniorcl/rossman-store-sales/main/databases/store.csv",
        "child_url": "https://raw.githubusercontent.com/juniorcl/rossman-store-sales/main/databases/train.csv",
        "parent_primary_keys": ["Store"],
        "child_primary_keys": ["Store", "Date"],
        "foreign_keys": ["Store"],
    }
}
>>>>>>> 93018e0d


def find_free_port():
    with closing(socket.socket(socket.AF_INET, socket.SOCK_STREAM)) as s:
        s.bind(("", 0))
        s.setsockopt(socket.SOL_SOCKET, socket.SO_REUSEADDR, 1)
        return s.getsockname()[1]


def download_demo_data(data_dir: str | Path = "./dataset") -> Path:
    """
    Download demo data if not exist

    Args:
        data_dir(str | Path): data directory

    Returns:
        pathlib.Path: demo data path
    """
    data_dir = Path(data_dir).expanduser().resolve()
    demo_data_path = data_dir / "adult.csv"
    if not demo_data_path.exists():
        # Download from datahub
        demo_data_path.parent.mkdir(parents=True, exist_ok=True)

        logger.info("Downloading demo data from datahub.io to {}".format(demo_data_path))
        url = "https://datahub.io/machine-learning/adult/r/adult.csv"
        urllib.request.urlretrieve(url, demo_data_path)

    return demo_data_path


def get_demo_single_table(data_dir: str | Path = "./dataset"):
    """
    Get demo single table as DataFrame and discrete columns names

    Args:
        data_dir(str | Path): data directory

    Returns:

        pd.DataFrame: demo single table
        list: discrete columns
    """
    demo_data_path = download_demo_data(data_dir)
    pd_obj = pd.read_csv(demo_data_path)
    discrete_cols = [
        "workclass",
        "education",
        "marital-status",
        "occupation",
        "relationship",
        "race",
        "sex",
        "native-country",
        "class",
    ]
    return pd_obj, discrete_cols

def time2int(datetime, form):
    time_array = time.strptime(datetime, form)
    time_stamp = int(time.mktime(time_array))
    return time_stamp

class Singleton(type):
    """
    metaclass for singleton, thread-safe.
    """

    _instances = {}
    _lock = threading.Lock()

    def __call__(cls, *args, **kwargs):
        if cls not in cls._instances:
            with cls._lock:
                if cls not in cls._instances:
                    cls._instances[cls] = super(Singleton, cls).__call__(*args, **kwargs)
        return cls._instances[cls]


def download_multi_table_demo_data(
    data_dir: str | Path = "./dataset", dataset_name="rossman"
) -> dict[str, Path]:
    """
    Download multi-table demo data "Rossman Store Sales" or "Rossmann Store Sales" if not exist

    Args:
        data_dir(str | Path): data directory

    Returns:
        dict[str, pathlib.Path]: dict, the key is table name, value is demo data path
    """
    demo_data_info = MULTI_TABLE_DEMO_DATA[dataset_name]
    data_dir = Path(data_dir).expanduser().resolve()
    parent_file_name = dataset_name + "_" + demo_data_info["parent_table"] + ".csv"
    child_file_name = dataset_name + "_" + demo_data_info["child_table"] + ".csv"
    demo_data_path_parent = data_dir / parent_file_name
    demo_data_path_child = data_dir / child_file_name
    # For now, I think it's OK to hardcode the URL for each dataset
    # In the future we can consider using our own S3 Bucket or providing more data sets through sdg.idslab.io.
    if not demo_data_path_parent.exists():
        # make dir
        demo_data_path_parent.parent.mkdir(parents=True, exist_ok=True)
        # download parent table from github link
        logger.info("Downloading parent table from github to {}".format(demo_data_path_parent))
        parent_url = demo_data_info["parent_url"]
        urllib.request.urlretrieve(parent_url, demo_data_path_parent)
    # then child table
    if not demo_data_path_child.exists():
        # make dir
        demo_data_path_child.parent.mkdir(parents=True, exist_ok=True)
        # download child table from github link
        logger.info("Downloading child table from github to {}".format(demo_data_path_child))
        parent_url = demo_data_info["child_url"]
        urllib.request.urlretrieve(parent_url, demo_data_path_child)

    return {
        demo_data_info["parent_table"]: demo_data_path_parent,
        demo_data_info["child_table"]: demo_data_path_child,
    }


def get_demo_multi_table(
    data_dir: str | Path = "./dataset", dataset_name="rossman"
) -> dict[str, pd.DataFrame]:
    """
    Get multi-table demo data as DataFrame and relationship

    Args:
        data_dir(str | Path): data directory

    Returns:
        dict[str, pd.DataFrame]: multi-table data dict, the key is table name, value is DataFrame.
    """
    multi_table_dict = {}
    # download if not exist
    demo_data_dict = download_multi_table_demo_data(data_dir, dataset_name)
    # read Data from path
    for table_name in demo_data_dict.keys():
        each_path = demo_data_dict[table_name]
        pd_obj = pd.read_csv(each_path)
        multi_table_dict[table_name] = pd_obj

    return multi_table_dict


def ignore_warnings(category: Warning):
    def ignore_warnings_decorator(func: Callable):
        @functools.wraps(func)
        def wrapper(*args, **kwargs):
            with warnings.catch_warnings():
                warnings.simplefilter("ignore", category=category)
                return func(*args, **kwargs)

        return wrapper

    return ignore_warnings_decorator<|MERGE_RESOLUTION|>--- conflicted
+++ resolved
@@ -7,11 +7,8 @@
 import warnings
 from contextlib import closing
 from pathlib import Path
-<<<<<<< HEAD
+from typing import Callable
 import time
-=======
-from typing import Callable
->>>>>>> 93018e0d
 
 import pandas as pd
 
@@ -22,31 +19,7 @@
 except ImportError:
     from functools import lru_cache as cache
 
-<<<<<<< HEAD
-__all__ = ["download_demo_data", "get_demo_single_table", "cache", "Singleton", "find_free_port","time2int"]
-=======
-__all__ = [
-    "download_demo_data",
-    "get_demo_single_table",
-    "cache",
-    "Singleton",
-    "find_free_port",
-    "download_multi_table_demo_data",
-    "get_demo_single_table",
-]
-
-MULTI_TABLE_DEMO_DATA = {
-    "rossman": {
-        "parent_table": "store",
-        "child_table": "train",
-        "parent_url": "https://raw.githubusercontent.com/juniorcl/rossman-store-sales/main/databases/store.csv",
-        "child_url": "https://raw.githubusercontent.com/juniorcl/rossman-store-sales/main/databases/train.csv",
-        "parent_primary_keys": ["Store"],
-        "child_primary_keys": ["Store", "Date"],
-        "foreign_keys": ["Store"],
-    }
-}
->>>>>>> 93018e0d
+__all__ = ["download_demo_data", "get_demo_single_table", "cache", "Singleton", "find_free_port"]
 
 
 def find_free_port():
